# UniCourt Automation Backend API - V4

A high-performance FastAPI backend service that automates UniCourt case processing through headless browser automation. Features AI-powered document analysis using LLM models, asynchronous processing queue, and comprehensive REST API for case management and data extraction.

<<<<<<< HEAD
**Topics:** unicourt, automation, python, api, fastapi, backend-api, dockerfile, browser-automation, playwright-python, llm-integration, async-processing, rest-api, document-analysis, legal-tech, sqlalchemy, openrouter-api
=======
**Topics:** unicourt, automation, python, api, fastapi, backend-api, dockerfile, browser-automation, playwright-python, llm-integration, async-processing, rest-api, document-analysis, legal-tech, sqlalchemy, docker-compose, openrouter-api
>>>>>>> 2430ab5e

## 🔗 Related Repositories

- **Frontend Repository**: [Unicourt_Automation_Front-End](https://github.com/ous-sama22/Unicourt_Automation_Front-End) - Google Apps Script-based frontend interface for Google Sheets integration
- **This Repository**: [UniCourt-Automation-Back-end](https://github.com/ous-sama22/UniCourt-Automation-Back-end) - Backend API service

## 📚 API Examples

### Check Case Status

```bash
curl -X GET "http://localhost:8000/api/v1/cases/CASE-001/status" \
     -H "X-API-Key: your_api_key"
```

### Get Batch Case Details

```bash
curl -X POST "http://localhost:8000/api/v1/cases/batch-details" \
     -H "X-API-Key: your_api_key" \
     -H "Content-Type: application/json" \
     -d '{
       "case_numbers_for_db_id": ["CASE-001", "CASE-002", "CASE-003"]
     }'
```

### Update Configuration

```bash
curl -X PUT "http://localhost:8000/api/v1/service/config" \
     -H "X-API-Key: your_api_key" \
     -H "Content-Type: application/json" \
     -d '{
       "OPENROUTER_LLM_MODEL": "anthropic/claude-3-sonnet",
       "EXTRACT_ASSOCIATED_PARTY_ADDRESSES": true
     }'
```

### Check Service Status

```bash
curl -X GET "http://localhost:8000/api/v1/service/status" \
     -H "X-API-Key: your_api_key"
```

## 🌐 Quick Links

- **📊 API Documentation**: When running locally, visit [http://localhost:8000/docs](http://localhost:8000/docs) for interactive Swagger UI
- **📖 ReDoc Documentation**: [http://localhost:8000/redoc](http://localhost:8000/redoc) for alternative API documentation
- **🩺 Health Check**: [http://localhost:8000/api/v1/healthz](http://localhost:8000/api/v1/healthz) for service status
- **🔧 OpenAPI JSON**: [http://localhost:8000/api/v1/openapi.json](http://localhost:8000/api/v1/openapi.json) for schema export

## 📋 Table of Contents

- [🌐 Quick Links](#-quick-links)
- [✨ Features](#-features)
- [🏗️ Architecture](#️-architecture)
- [🚀 Installation](#-installation)
- [⚙️ Configuration](#️-configuration)
- [📚 API Documentation](#-api-documentation)
- [📖 Usage](#-usage)
- [🛠️ Development](#️-development)
- [🐳 Docker Deployment](#-docker-deployment)
- [🐛 Troubleshooting](#-troubleshooting)
- [📄 License](#-license)

## ✨ Features

### Core Functionality
- **Automated UniCourt Navigation**: Playwright-powered browser automation for UniCourt.com
- **Case Processing Pipeline**: Asynchronous case processing with queue management
- **Document Analysis**: AI-powered document extraction using OpenRouter LLM models
- **Data Extraction**: Creditor information, party details, final judgment analysis
- **RESTful API**: Comprehensive REST API for case management and status tracking
- **Google Sheets Integration**: Seamless integration with Google Apps Script frontend

### Technical Features
- **Async Processing**: Background workers with configurable concurrency
- **Database Integration**: SQLAlchemy with SQLite for data persistence
- **Session Management**: Persistent UniCourt login sessions
- **Error Handling**: Comprehensive error handling and retry mechanisms
- **Health Monitoring**: Health check endpoints for service monitoring
- **Configuration Management**: Dynamic configuration updates without restart
- **Frontend API**: Dedicated endpoints for Google Sheets frontend integration

### Integration Features
- **Frontend Compatibility**: Full compatibility with Google Apps Script frontend
- **Batch Processing**: Efficient batch operations for multiple case processing
- **Real-time Status**: Live status updates for frontend monitoring
- **Configuration Sync**: Dynamic configuration updates from frontend interface

## 🏗️ Architecture

```
├── app/
│   ├── api/                    # API layer
│   │   ├── routers/           # FastAPI routers
│   │   │   ├── cases.py       # Case management endpoints
│   │   │   ├── health.py      # Health check endpoints
│   │   │   └── service_control.py  # Service control endpoints
│   │   └── deps.py            # Dependency injection
│   ├── core/                  # Core configuration
│   │   ├── config.py          # Application settings
│   │   ├── lifespan.py        # Application lifecycle
│   │   └── security.py        # Security utilities
│   ├── db/                    # Database layer
│   │   ├── models.py          # SQLAlchemy models
│   │   ├── crud.py            # Database operations
│   │   └── session.py         # Database session
│   ├── models_api/            # API models
│   │   ├── cases.py           # Case-related models
│   │   └── service.py         # Service-related models
│   ├── services/              # Business logic
│   │   ├── case_processor.py  # Main case processing logic
│   │   ├── unicourt_handler.py # UniCourt automation
│   │   ├── llm_processor.py   # AI document processing
│   │   └── config_manager.py  # Configuration management
│   ├── utils/                 # Utilities
│   │   ├── common.py          # Common utilities
│   │   └── playwright_utils.py # Playwright helpers
│   └── workers/               # Background workers
│       └── case_worker.py     # Case processing worker
├── tests/                     # Test suite
├── unicourt_downloads/        # Data storage
├── config.json                # Client configuration
├── requirements.txt           # Python dependencies
└── Dockerfile                 # Container configuration
```

## 🚀 Installation

### Prerequisites

- Python 3.11+
- UniCourt.com account with valid credentials
- OpenRouter API key for LLM processing

### Local Installation

1. **Clone the repository**
   ```bash
   git clone https://github.com/ous-sama22/UniCourt-Automation-Back-end.git
   cd UniCourt-Automation-Back-end
   ```

2. **Create virtual environment**
   ```bash
   python -m venv venv
   source venv/bin/activate  # On Windows: venv\Scripts\activate
   ```

3. **Install dependencies**
   ```bash
   pip install -r requirements.txt
   ```

4. **Install Playwright browsers**
   ```bash
   playwright install chromium
   ```

5. **Configure environment**
   ```bash
   cp .env.example .env
   # Edit .env with your configuration
   ```

6. **Configure client settings**
   ```bash
   cp config.json.example config.json
   # Edit config.json with your UniCourt and OpenRouter credentials
   ```

7. **Run the application**
   ```bash
   python app/main.py
   ```

## ⚙️ Configuration

### Environment Variables (.env)

Create a `.env` file in the root directory. See `.env.example` for all available options.

**Required Variables:**
- `API_ACCESS_KEY`: API access key for authentication
- `PORT`: Server port (default: 8000)
- `HOST`: Server host (default: 0.0.0.0)

### Client Configuration (config.json)

The `config.json` file contains client-specific credentials and settings that can be updated dynamically through the API or frontend interface.

**Required Settings:**
```json
{
    "UNICOURT_EMAIL": "your_unicourt_email@example.com",
    "UNICOURT_PASSWORD": "your_unicourt_password",
    "OPENROUTER_API_KEY": "your_openrouter_api_key",
    "OPENROUTER_LLM_MODEL": "anthropic/claude-3-haiku",
    "EXTRACT_ASSOCIATED_PARTY_ADDRESSES": true
}
```

**Available LLM Models:**
- `anthropic/claude-3-haiku` (Fast, cost-effective)
- `anthropic/claude-3-sonnet` (Balanced performance)
- `anthropic/claude-3-opus` (Highest quality)
- `google/gemini-2.0-flash-001` (Google's latest)
- `meta-llama/llama-3.1-70b-instruct` (Open source)

**Configuration Updates:**
- Can be updated through the frontend interface
- Can be updated via API: `PUT /api/v1/service/config`
- Changes take effect immediately without restart
- Credentials are validated on update

## 📚 API Documentation

### Base URL
- Development: `http://localhost:8000`
- Production: Your deployed URL

### Authentication
All API endpoints require the `X-API-Key` header with your configured API access key.

### Available Endpoints

#### Health Check
- `GET /api/v1/healthz` - Service health status and readiness check

#### Case Management
- `POST /api/v1/cases/submit` - Submit cases for processing (requires write access)
- `POST /api/v1/cases/batch-status` - Get batch case statuses (requires read access)
- `POST /api/v1/cases/batch-details` - Get batch case details (requires read access)
- `GET /api/v1/cases` - Get all cases (requires read access)
- `GET /api/v1/cases/{case_number}/status` - Get individual case status (requires read access)

#### Service Control
- `GET /api/v1/service/status` - Get detailed service status (requires write access)
- `GET /api/v1/service/config` - Get current client configuration (requires write access)
- `PUT /api/v1/service/config` - Update client configuration (requires write access)
- `POST /api/v1/service/request-restart` - Request service restart (requires write access)

#### Interactive Documentation
- `GET /docs` - Swagger UI for interactive API testing
- `GET /redoc` - ReDoc alternative documentation interface
- `GET /api/v1/openapi.json` - OpenAPI 3.0 specification in JSON format

### OpenAPI Documentation
When the service is running, visit:
- Swagger UI: `http://localhost:8000/docs`
- ReDoc: `http://localhost:8000/redoc`
- OpenAPI JSON: `http://localhost:8000/api/v1/openapi.json`

## 📖 Usage

### Frontend Integration (Recommended)

The easiest way to use this backend is through the Google Apps Script frontend:

1. **Set up the frontend**: Follow the installation guide in the [Frontend Repository](https://github.com/ous-sama22/Unicourt_Automation_Front-End)
2. **Configure connection**: In Google Sheets, use the UniCourt Processor menu to configure your backend URL and API key

   > **Note**: If running the backend locally, you'll need to use a service like ngrok to create a public URL:
   > ```bash
   > # Install ngrok from https://ngrok.com/
   > ngrok http 8000
   > ```
   > Use the provided ngrok URL (e.g., https://xxxx-xx-xx-xxx-xx.ngrok.io) in your Google Sheets configuration instead of localhost.

3. **Manage cases**: Use the intuitive Google Sheets interface for case management and monitoring

### Direct API Usage

#### Submit Cases for Processing

```bash
curl -X POST "http://localhost:8000/api/v1/cases/submit" \
     -H "X-API-Key: your_api_key" \
     -H "Content-Type: application/json" \
     -d '{
       "cases": [
         {
           "case_number_for_db_id": "CASE-001",
           "case_name_for_search": "John Doe vs ABC Corp",
           "input_creditor_name": "ABC Corp",
           "is_business": true,
           "creditor_type": "business"
         }
       ]
     }'
```

### Check Case Status

```bash
curl -X GET "http://localhost:8000/api/v1/cases/CASE-001/status" \
     -H "X-API-Key: your_api_key"
```

### Monitor Service Health

```bash
curl -X GET "http://localhost:8000/api/v1/healthz"
```

**Response Examples:**

Healthy service:
```json
{
  "status": "healthy",
  "message": "Service is ready, Unicourt session active, and Playwright is initialized."
}
```

Service issues:
```json
{
  "status": "degraded",
  "message": "Playwright initialized, but service not fully ready (e.g., Unicourt session failed)."
}
```

## 🔧 Monitoring and Maintenance

### Health Monitoring

The service provides comprehensive health checks:
- **Service readiness**: Backend initialization status
- **UniCourt session**: Login session validity
- **Playwright status**: Browser automation readiness
- **Queue status**: Processing queue health
- **Database connectivity**: SQLite database access

### Log Monitoring

Monitor these log patterns for issues:
- `CRITICAL ERROR initializing AppSettings`: Configuration problems
- `Health check: Playwright not initialized`: Browser automation issues
- `UniCourt session failed`: Authentication or site access problems
- `LLM processing failed`: Document analysis issues

### Performance Monitoring

Key metrics to monitor:
- **Queue size**: `GET /api/v1/service/status` → `current_queue_size`
- **Active tasks**: `active_processing_tasks_count`
- **Processing time**: Monitor case completion times
- **Error rates**: Check error logs for failure patterns

### Maintenance Tasks

#### Regular Maintenance
- **Session refresh**: UniCourt sessions expire periodically
- **Log rotation**: Monitor log file sizes and rotate as needed
- **Database cleanup**: Archive old case data periodically
- **Security updates**: Keep dependencies updated

#### Troubleshooting Commands
```bash
# Check service health
curl -X GET "http://localhost:8000/api/v1/healthz"

# Get detailed service status
curl -X GET "http://localhost:8000/api/v1/service/status" -H "X-API-Key: your_api_key"

# Request service restart
curl -X POST "http://localhost:8000/api/v1/service/request-restart" -H "X-API-Key: your_api_key"

# Check current configuration
curl -X GET "http://localhost:8000/api/v1/service/config" -H "X-API-Key: your_api_key"
```

## 🛠️ Development

### Running Tests

```bash
# Install test dependencies
pip install pytest pytest-asyncio

# Run all tests
pytest

# Run specific test file
pytest tests/test_unicourt_handler_integration.py

# Run with verbose output
pytest -v
```

### Code Structure

- **FastAPI Application**: `app/main.py`
- **Configuration**: `app/core/config.py`
- **Database Models**: `app/db/models.py`
- **API Routes**: `app/api/routers/`
- **Business Logic**: `app/services/`
- **Background Workers**: `app/workers/`

### Adding New Features

1. Create new API models in `app/models_api/`
2. Add database models in `app/db/models.py`
3. Implement business logic in `app/services/`
4. Create API endpoints in `app/api/routers/`
5. Add tests in `tests/`

## 🐳 Docker Deployment

### Build and Run

```bash
# Build the image
docker build -t unicourt-automation-backend .

# Run the container
docker run -d \
  --name unicourt-backend \
  -p 8000:8000 \
  -v $(pwd)/config.json:/app/config.json \
  -v $(pwd)/unicourt_downloads:/app/unicourt_downloads \
  -e API_ACCESS_KEY=your_api_key \
  unicourt-automation-backend
```

### Docker Compose

```yaml
version: '3.8'
services:
  unicourt-backend:
    build: .
    ports:
      - "8000:8000"
    volumes:
      - ./config.json:/app/config.json
      - ./unicourt_downloads:/app/unicourt_downloads
    environment:
      - API_ACCESS_KEY=your_api_key
      - LOG_LEVEL=INFO
    restart: unless-stopped
```

## 🐛 Troubleshooting

### Common Issues

#### Service Not Ready
- **Issue**: `/healthz` returns "service not ready"
- **Solution**: Check UniCourt credentials in `config.json`

#### Playwright Browser Issues
- **Issue**: Browser automation fails
- **Solution**: Run `playwright install chromium`

#### Database Errors
- **Issue**: SQLite database errors
- **Solution**: Ensure `unicourt_downloads` directory is writable

#### LLM Processing Failures
- **Issue**: Document analysis fails
- **Solution**: Verify OpenRouter API key and model availability

### Logs and Debugging

- Check application logs for detailed error information
- Set `LOG_LEVEL=DEBUG` in `.env` for verbose logging
- Screenshots are saved to `unicourt_downloads/playwright_screenshots/`

### Performance Tuning

- Adjust `MAX_CONCURRENT_TASKS` based on your system resources
- Monitor memory usage during large batch processing
- Consider increasing timeout values for slow networks

## 📄 License

Both the backend and frontend repositories are licensed under the MIT License. See the LICENSE file in each repository for details.<|MERGE_RESOLUTION|>--- conflicted
+++ resolved
@@ -2,11 +2,7 @@
 
 A high-performance FastAPI backend service that automates UniCourt case processing through headless browser automation. Features AI-powered document analysis using LLM models, asynchronous processing queue, and comprehensive REST API for case management and data extraction.
 
-<<<<<<< HEAD
-**Topics:** unicourt, automation, python, api, fastapi, backend-api, dockerfile, browser-automation, playwright-python, llm-integration, async-processing, rest-api, document-analysis, legal-tech, sqlalchemy, openrouter-api
-=======
 **Topics:** unicourt, automation, python, api, fastapi, backend-api, dockerfile, browser-automation, playwright-python, llm-integration, async-processing, rest-api, document-analysis, legal-tech, sqlalchemy, docker-compose, openrouter-api
->>>>>>> 2430ab5e
 
 ## 🔗 Related Repositories
 
